--- conflicted
+++ resolved
@@ -10,15 +10,10 @@
 import time
 import random
 from dataclasses import dataclass
-<<<<<<< HEAD
-from typing import List, Set, Pattern, Optional
-=======
 from typing import Callable, List, Optional, Pattern, Set
->>>>>>> 927e0bfe
 
 import requests
 from requests import exceptions
-from bs4 import BeautifulSoup
 
 # Optional SerpAPI (paid Google API) — set SERPAPI_KEY env var to enable
 try:
@@ -183,21 +178,12 @@
             hits = list(hits_iter) if hits_iter is not None else []
             urls = [h.get("href") for h in hits if isinstance(h, dict) and h.get("href")]
             if urls:
-<<<<<<< HEAD
-                # close if supported (appeases pylint)
-                try:
-                    if ddg_obj is not None and hasattr(ddg_obj, "close"):
-                        ddg_obj.close()  # type: ignore[attr-defined]
-                except Exception:
-                    pass
-=======
                 close_func: Optional[Callable[[], None]] = getattr(ddg_obj, "close", None)
                 if close_func:
                     try:
                         close_func()
                     except OSError:
                         pass
->>>>>>> 927e0bfe
                 return urls
         except (RuntimeError, ValueError) as err:
             print(
@@ -210,14 +196,6 @@
                 file=sys.stderr,
             )
         finally:
-<<<<<<< HEAD
-            # always try to close if supported (appeases pylint)
-            try:
-                if ddg_obj is not None and hasattr(ddg_obj, "close"):
-                    ddg_obj.close()  # type: ignore[attr-defined]
-            except Exception:
-                pass
-=======
             close_func = None
             if ddg_obj is not None:
                 close_func = getattr(ddg_obj, "close", None)
@@ -226,7 +204,6 @@
                     close_func()
                 except OSError:
                     pass
->>>>>>> 927e0bfe
 
         _sleep_with_jitter(backoff)
         backoff *= 2
